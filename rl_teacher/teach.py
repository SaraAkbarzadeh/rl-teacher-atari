import os
import os.path as osp
import random
from collections import deque
from time import time, sleep

import numpy as np
import tensorflow as tf
from keras import backend as K
from parallel_trpo.train import train_parallel
from ga3c.Server import Server as Ga3cServer
from ga3c.Config import Config as Ga3cConfig

from rl_teacher.comparison_collectors import SyntheticComparisonCollector, HumanComparisonCollector
from rl_teacher.envs import get_timesteps_per_episode
from rl_teacher.envs import make_with_torque_removed
from rl_teacher.label_schedules import LabelAnnealer, ConstantLabelSchedule
from rl_teacher.nn import FullyConnectedMLP
from rl_teacher.segment_sampling import SegmentVideoRecorder
from rl_teacher.segment_sampling import create_segment_q_states
from rl_teacher.segment_sampling import sample_segment_from_path
from rl_teacher.segment_sampling import segments_from_rand_rollout
from rl_teacher.summaries import AgentLogger, make_summary_writer
from rl_teacher.utils import slugify

CLIP_LENGTH = 1.5

class TraditionalRLRewardPredictor(object):
    """Predictor that always returns the true reward provided by the environment."""

    def __init__(self, summary_writer):
        self.agent_logger = AgentLogger(summary_writer)

    def predict_reward(self, path):
        # self.agent_logger.log_episode(path)  <-- This causes problems for GA3C
        return path["original_rewards"]

class ComparisonRewardPredictor(object):
    """Predictor that trains a model to predict how much reward is contained in a trajectory segment"""

    def __init__(self, env, summary_writer, comparison_collector, agent_logger, label_schedule):
        self.summary_writer = summary_writer
        self.agent_logger = agent_logger
        self.comparison_collector = comparison_collector
        self.label_schedule = label_schedule

        # Set up some bookkeeping
        self.recent_segments = deque(maxlen=200)  # Keep a queue of recently seen segments to pull new comparisons from
        self._frames_per_segment = CLIP_LENGTH * env.fps
        self._steps_since_last_training = 0
        self._n_paths_per_predictor_training = 1e2  # How often should we train our predictor?

        # Build and initialize our predictor model
        config = tf.ConfigProto(
            device_count={'GPU': 0}
        )
        self.sess = tf.InteractiveSession(config=config)
        action_size = np.product(env.action_space.shape) if hasattr(env.action_space, "shape") else env.action_space.n
        self.q_state_size = np.product(env.observation_space.shape) + action_size
        self.graph = self._build_model()
        self.sess.run(tf.global_variables_initializer())

    def _predict_rewards(self, segments):
        """
        :param segments: tensor with shape = (batch_size, segment_length, q_state_size)
        :return: tensor with shape = (batch_size, segment_length)
        """
        segment_length = tf.shape(segments)[1]
        batchsize = tf.shape(segments)[0]

        # Temporarily chop up segments into individual q_states
        q_states = tf.reshape(segments, [batchsize * segment_length, self.q_state_size])

        # Run them through our MLP
        rewards = self.mlp.run(q_states)

        # Group the rewards back into their segments
        return tf.reshape(rewards, (batchsize, segment_length))

    def _build_model(self):
        """Our model takes in a vector of q_states from a segment and returns a reward for each one"""
        self.segment_placeholder = tf.placeholder(
            dtype=tf.float32, shape=(None, None, self.q_state_size), name="obs_placeholder")
        self.segment_alt_placeholder = tf.placeholder(
            dtype=tf.float32, shape=(None, None, self.q_state_size), name="obs_placeholder")

        # A vanilla MLP maps a q_state to a reward
        self.mlp = FullyConnectedMLP(self.q_state_size)
        self.q_state_reward_pred = self._predict_rewards(self.segment_placeholder)
        q_state_alt_reward_pred = self._predict_rewards(self.segment_alt_placeholder)

        # We use trajectory segments rather than individual q_states because video clips of segments are easier for
        # humans to evaluate
        segment_reward_pred_left = tf.reduce_sum(self.q_state_reward_pred, axis=1)
        segment_reward_pred_right = tf.reduce_sum(q_state_alt_reward_pred, axis=1)
        reward_logits = tf.stack([segment_reward_pred_left, segment_reward_pred_right], axis=1)  # (batch_size, 2)

        self.labels = tf.placeholder(dtype=tf.int32, shape=(None,), name="comparison_labels")

        # delta = 1e-5
        # clipped_comparison_labels = tf.clip_by_value(self.comparison_labels, delta, 1.0-delta)

        data_loss = tf.nn.sparse_softmax_cross_entropy_with_logits(logits=reward_logits, labels=self.labels)

        self.loss_op = tf.reduce_mean(data_loss)

        self.global_step = tf.Variable(0, name='global_step', trainable=False)
        self.train_op = tf.train.AdamOptimizer().minimize(self.loss_op, global_step=self.global_step)

        return tf.get_default_graph()

    def predict_reward(self, path):
        """Predict the reward for each step in a given path"""
<<<<<<< HEAD
        with self.graph.as_default():
            reward_pred_Ds = self.sess.run(self.q_state_reward_pred_Ds, feed_dict={
                self.segment_placeholder_Ds: np.array([create_segment_q_states(path)]),
                K.learning_phase(): False
            })
        return reward_pred_Ds[0]
=======
        q_state_reward_pred = self.sess.run(self.q_state_reward_pred, feed_dict={
            self.segment_placeholder: np.array([create_segment_q_states(path)]),
            K.learning_phase(): False
        })
        return q_state_reward_pred[0]
>>>>>>> d2cc7c37

    def path_callback(self, path, iteration):
        path_length = len(path["obs"])
        self._steps_since_last_training += path_length

        self.agent_logger.log_episode(path)

        # We may be in a new part of the environment, so we take new segments to build comparisons from
        segment = sample_segment_from_path(path, int(self._frames_per_segment))
        if segment:
            self.recent_segments.append(segment)

        # If we need more comparisons, then we build them from our recent segments
        if len(self.comparison_collector) < int(self.label_schedule.n_desired_labels):
            self.comparison_collector.add_segment_pair(
                random.choice(self.recent_segments),
                random.choice(self.recent_segments))

        # Train our predictor every X steps
        if self._steps_since_last_training >= int(self._n_paths_per_predictor_training):
            self.train_predictor()
            self._steps_since_last_training -= self._steps_since_last_training

    def train_predictor(self):
        self.comparison_collector.label_unlabeled_comparisons()

        minibatch_size = min(64, len(self.comparison_collector.labeled_decisive_comparisons))
        labeled_comparisons = random.sample(self.comparison_collector.labeled_decisive_comparisons, minibatch_size)
        left_q_states = np.asarray([comp['left']['q_states'] for comp in labeled_comparisons])
        right_q_states = np.asarray([comp['right']['q_states'] for comp in labeled_comparisons])

        _, loss = self.sess.run([self.train_op, self.loss_op], feed_dict={
            self.segment_placeholder: left_q_states,
            self.segment_alt_placeholder: right_q_states,
            self.labels: np.asarray([comp['label'] for comp in labeled_comparisons]),
            K.learning_phase(): True
        })
        self._write_training_summaries(loss)

    def _write_training_summaries(self, loss):
        self.agent_logger.log_simple("predictor/loss", loss)

        # Calculate correlation between true and predicted reward by running validation on recent episodes
        recent_paths = self.agent_logger.last_n_paths
        if recent_paths and self.agent_logger.summary_step % 10 == 0:  # Run validation every 10 iters
            validation_q_states = np.asarray([create_segment_q_states(path) for path in recent_paths])
            q_state_reward_pred = self.sess.run(self.q_state_reward_pred, feed_dict={
                self.segment_placeholder: validation_q_states,
                K.learning_phase(): False
            })
            ep_reward_pred = np.sum(q_state_reward_pred, axis=1)
            q_state_reward_true = np.asarray([path['original_rewards'] for path in recent_paths])
            ep_reward_true = np.sum(q_state_reward_true, axis=1)
            self.agent_logger.log_simple("predictor/correlations", np.corrcoef(ep_reward_true, ep_reward_pred)[0, 1])

        self.agent_logger.log_simple("labels/desired_labels", self.label_schedule.n_desired_labels)
        self.agent_logger.log_simple("labels/total_comparisons", len(self.comparison_collector))
        self.agent_logger.log_simple(
            "labels/labeled_comparisons", len(self.comparison_collector.labeled_decisive_comparisons))
<<<<<<< HEAD

=======
>>>>>>> d2cc7c37

def main():
    import argparse
    parser = argparse.ArgumentParser()
    parser.add_argument('-e', '--env_id', required=True)
    parser.add_argument('-p', '--predictor', required=True)
    parser.add_argument('-n', '--name', required=True)
    parser.add_argument('-s', '--seed', default=1, type=int)
    parser.add_argument('-w', '--workers', default=4, type=int)
    parser.add_argument('-l', '--n_labels', default=None, type=int)
    parser.add_argument('-L', '--pretrain_labels', default=None, type=int)
    parser.add_argument('-t', '--num_timesteps', default=2e7, type=int)
    parser.add_argument('-a', '--agent', default="ga3c", type=str)
    parser.add_argument('-i', '--pretrain_iters', default=10000, type=int)
    args = parser.parse_args()

    env_id = args.env_id
    run_name = "%s/%s-%s" % (env_id, args.name, int(time()))
    summary_writer = make_summary_writer(run_name)

    env = make_with_torque_removed(env_id)

    num_timesteps = int(args.num_timesteps)
    experiment_name = slugify(args.name)

    if args.predictor == "rl":
        predictor = TraditionalRLRewardPredictor(summary_writer)
    else:
        agent_logger = AgentLogger(summary_writer)

        if args.predictor == "synth":
            comparison_collector = SyntheticComparisonCollector()

        elif args.predictor == "human":
            bucket = os.environ.get('RL_TEACHER_GCS_BUCKET')
            assert bucket and bucket.startswith("gs://"), "env variable RL_TEACHER_GCS_BUCKET must start with gs://"
            comparison_collector = HumanComparisonCollector(env_id, experiment_name=experiment_name)
        else:
            raise ValueError("Bad value for --predictor: %s" % args.predictor)

        pretrain_labels = args.pretrain_labels if args.pretrain_labels else args.n_labels // 4

        if args.n_labels:
            label_schedule = LabelAnnealer(
                agent_logger,
                final_timesteps=num_timesteps,
                final_labels=args.n_labels,
                pretrain_labels=pretrain_labels)
        else:
            print("No label limit given. We will request one label every few seconds")
            label_schedule = ConstantLabelSchedule(pretrain_labels=pretrain_labels)

        print("Starting random rollouts to generate pretraining segments. No learning will take place...")
        pretrain_segments = segments_from_rand_rollout(
            args.seed, env_id, env, n_desired_segments=pretrain_labels * 5, workers=args.workers)

        # Pull in our pret  raining segments
        while len(comparison_collector) < int(pretrain_labels):  # Turn our segments into comparisons
            comparison_collector.add_segment_pair(random.choice(pretrain_segments), random.choice(pretrain_segments))

        # Sleep until the human has labeled most of the pretraining comparisons
        while len(comparison_collector.labeled_comparisons) < int(pretrain_labels * 0.75):
            comparison_collector.label_unlabeled_comparisons()
            if args.predictor == "synth":
                print("%s synthetic labels generated... " % (len(comparison_collector.labeled_comparisons)))
            elif args.predictor == "human":
                print("%s/%s comparisons labeled. Please add labels w/ the human-feedback-api. Sleeping... " % (
                    len(comparison_collector.labeled_comparisons), pretrain_labels))
                sleep(5)

        # Start the actual training
        predictor = ComparisonRewardPredictor(
            env,
            summary_writer,
            comparison_collector=comparison_collector,
            agent_logger=agent_logger,
            label_schedule=label_schedule,
        )
        for i in range(args.pretrain_iters):
            predictor.train_predictor()  # Train on pretraining labels
            if i % 100 == 0:
                print("%s/%s predictor pretraining iters... " % (i, args.pretrain_iters))

    # Wrap the predictor to capture videos every so often:
    wrapped_predictor = SegmentVideoRecorder(
<<<<<<< HEAD
        predictor, env, checkpoint_interval=2, save_dir=osp.join('/tmp/rl_teacher_vids', run_name))
=======
        predictor, env, checkpoint_interval=20,
        save_dir=osp.join('/tmp/rl_teacher_vids', run_name))
>>>>>>> d2cc7c37

    # We use a vanilla agent from openai/baselines that contains a single change that blinds it to the true reward
    # The single changed section is in `rl_teacher/agent/trpo/core.py`
    print("Starting joint training of predictor and agent")
    if args.agent == "ga3c":
        from multiprocessing import Queue
        wrapped_predictor.queue = Queue(100)

        Ga3cConfig.ATARI_GAME = env
        Ga3cConfig.REWARD_MODIFIER = wrapped_predictor
        Ga3cServer().main()
    elif args.agent == "parallel_trpo":
        train_parallel(
            env_id=env_id,
            make_env=make_with_torque_removed,
            predictor=wrapped_predictor,
            summary_writer=summary_writer,
            workers=args.workers,
            runtime=(num_timesteps / 1000),
            max_timesteps_per_episode=get_timesteps_per_episode(env),
            timesteps_per_batch=8000,
            max_kl=0.001,
            seed=args.seed,
        )
    else:
        raise ValueError("%s is not a valid choice for args.agent" % args.agent)

if __name__ == '__main__':
    main()<|MERGE_RESOLUTION|>--- conflicted
+++ resolved
@@ -111,20 +111,12 @@
 
     def predict_reward(self, path):
         """Predict the reward for each step in a given path"""
-<<<<<<< HEAD
         with self.graph.as_default():
-            reward_pred_Ds = self.sess.run(self.q_state_reward_pred_Ds, feed_dict={
-                self.segment_placeholder_Ds: np.array([create_segment_q_states(path)]),
+            q_state_reward_pred = self.sess.run(self.q_state_reward_pred, feed_dict={
+                self.segment_placeholder: np.array([create_segment_q_states(path)]),
                 K.learning_phase(): False
             })
-        return reward_pred_Ds[0]
-=======
-        q_state_reward_pred = self.sess.run(self.q_state_reward_pred, feed_dict={
-            self.segment_placeholder: np.array([create_segment_q_states(path)]),
-            K.learning_phase(): False
-        })
         return q_state_reward_pred[0]
->>>>>>> d2cc7c37
 
     def path_callback(self, path, iteration):
         path_length = len(path["obs"])
@@ -184,10 +176,6 @@
         self.agent_logger.log_simple("labels/total_comparisons", len(self.comparison_collector))
         self.agent_logger.log_simple(
             "labels/labeled_comparisons", len(self.comparison_collector.labeled_decisive_comparisons))
-<<<<<<< HEAD
-
-=======
->>>>>>> d2cc7c37
 
 def main():
     import argparse
@@ -273,12 +261,7 @@
 
     # Wrap the predictor to capture videos every so often:
     wrapped_predictor = SegmentVideoRecorder(
-<<<<<<< HEAD
         predictor, env, checkpoint_interval=2, save_dir=osp.join('/tmp/rl_teacher_vids', run_name))
-=======
-        predictor, env, checkpoint_interval=20,
-        save_dir=osp.join('/tmp/rl_teacher_vids', run_name))
->>>>>>> d2cc7c37
 
     # We use a vanilla agent from openai/baselines that contains a single change that blinds it to the true reward
     # The single changed section is in `rl_teacher/agent/trpo/core.py`
