import os
import os.path as osp
import random
from collections import deque
from time import time, sleep

import numpy as np
import tensorflow as tf
from keras import backend as K
from parallel_trpo.train import train_parallel
from ga3c.Server import Server as Ga3cServer
from ga3c.Config import Config as Ga3cConfig

from rl_teacher.comparison_collectors import SyntheticComparisonCollector, HumanComparisonCollector
from rl_teacher.envs import get_timesteps_per_episode
from rl_teacher.envs import make_with_torque_removed
from rl_teacher.label_schedules import LabelAnnealer, ConstantLabelSchedule
from rl_teacher.nn import FullyConnectedMLP
from rl_teacher.video import SegmentVideoRecorder
from rl_teacher.segment_sampling import sample_segment_from_path
from rl_teacher.segment_sampling import segments_from_rand_rollout
from rl_teacher.summaries import AgentLogger, make_summary_writer
from rl_teacher.utils import slugify

CLIP_LENGTH = 1.5

class TraditionalRLRewardPredictor(object):
    """Predictor that always returns the true reward provided by the environment."""

    def __init__(self, summary_writer):
        self.agent_logger = AgentLogger(summary_writer)

    def predict_reward(self, path):
        # self.agent_logger.log_episode(path)  <-- This causes problems for GA3C
        return path["original_rewards"]

class ComparisonRewardPredictor(object):
    """Predictor that trains a model to predict how much reward is contained in a trajectory segment"""

    def __init__(self, env, summary_writer, comparison_collector, agent_logger, label_schedule):
        self.summary_writer = summary_writer
        self.agent_logger = agent_logger
        self.comparison_collector = comparison_collector
        self.label_schedule = label_schedule

        # Set up some bookkeeping
        self.recent_segments = deque(maxlen=200)  # Keep a queue of recently seen segments to pull new comparisons from
        self._frames_per_segment = CLIP_LENGTH * env.fps
        self._steps_since_last_training = 0
        self._n_paths_per_predictor_training = 1e2  # How often should we train our predictor?

        # Build and initialize our predictor model
        config = tf.ConfigProto(
            device_count={'GPU': 0}
        )
        self.sess = tf.InteractiveSession(config=config)
        self.obs_shape = env.observation_space.shape
        self.discrete_action_space = not hasattr(env.action_space, "shape")
        self.act_shape = (env.action_space.n,) if self.discrete_action_space else env.action_space.shape
        self.graph = self._build_model()
        self.sess.run(tf.global_variables_initializer())

    def _predict_rewards(self, obs_segments, act_segments, network):
        """
        :param obs_segments: tensor with shape = (batch_size, segment_length) + obs_shape
        :param act_segments: tensor with shape = (batch_size, segment_length) + act_shape
        :param network: neural net with .run() that maps obs and act tensors into a (scalar) value tensor
        :return: tensor with shape = (batch_size, segment_length)
        """
        batchsize = tf.shape(obs_segments)[0]
        segment_length = tf.shape(obs_segments)[1]

        # Temporarily chop up segments into individual observations and actions
        obs = tf.reshape(obs_segments, (-1,) + self.obs_shape)
        acts = tf.reshape(act_segments, (-1,) + self.act_shape)

        # Run them through our neural network
        rewards = network.run(obs, acts)

        # Group the rewards back into their segments
        return tf.reshape(rewards, (batchsize, segment_length))

    def _build_model(self):
        """
        Our model takes in path segments with states and actions, and generates Q values.
        These Q values serve as predictions of the true reward.
        We can compare two segments and sum the Q values to get a prediction of a label
        of which segment is better. We then learn the weights for our model by comparing
        these labels with an authority (either a human or synthetic labeler).
        """
        # Set up observation placeholders
        self.segment_obs_placeholder = tf.placeholder(
            dtype=tf.float32, shape=(None, None) + self.obs_shape, name="obs_placeholder")
        self.segment_alt_obs_placeholder = tf.placeholder(
            dtype=tf.float32, shape=(None, None) + self.obs_shape, name="alt_obs_placeholder")

        # Set up action placeholders
        if self.discrete_action_space:
            self.segment_act_placeholder = tf.placeholder(
                dtype=tf.float32, shape=(None, None), name="act_placeholder")
            self.segment_alt_act_placeholder = tf.placeholder(
                dtype=tf.float32, shape=(None, None), name="alt_act_placeholder")
            # Discrete actions need to become one-hot vectors for the model
            segment_act = tf.one_hot(tf.cast(self.segment_act_placeholder, tf.int32), self.act_shape[0])
            segment_alt_act = tf.one_hot(tf.cast(self.segment_alt_act_placeholder, tf.int32), self.act_shape[0])
        else:
            self.segment_act_placeholder = tf.placeholder(
                dtype=tf.float32, shape=(None, None) + self.act_shape, name="act_placeholder")
            self.segment_alt_act_placeholder = tf.placeholder(
                dtype=tf.float32, shape=(None, None) + self.act_shape, name="alt_act_placeholder")
            # Assume the actions are how we want them
            segment_act = self.segment_act_placeholder
            segement_alt_act = self.segment_alt_act_placeholder

        # A vanilla multi-layer perceptron maps a (state, action) pair to a reward (Q-value)
        mlp = FullyConnectedMLP(self.obs_shape, self.act_shape)

        self.q_value = self._predict_rewards(self.segment_obs_placeholder, segment_act, mlp)
        alt_q_value = self._predict_rewards(self.segment_alt_obs_placeholder, segment_alt_act, mlp)

        # We use trajectory segments rather than individual (state, action) pairs because
        # video clips of segments are easier for humans to evaluate
        segment_reward_pred_left = tf.reduce_sum(self.q_value, axis=1)
        segment_reward_pred_right = tf.reduce_sum(alt_q_value, axis=1)
        reward_logits = tf.stack([segment_reward_pred_left, segment_reward_pred_right], axis=1)  # (batch_size, 2)

        self.labels = tf.placeholder(dtype=tf.int32, shape=(None,), name="comparison_labels")

        # delta = 1e-5
        # clipped_comparison_labels = tf.clip_by_value(self.comparison_labels, delta, 1.0-delta)

        data_loss = tf.nn.sparse_softmax_cross_entropy_with_logits(logits=reward_logits, labels=self.labels)

        self.loss_op = tf.reduce_mean(data_loss)

        global_step = tf.Variable(0, name='global_step', trainable=False)
        self.train_op = tf.train.AdamOptimizer().minimize(self.loss_op, global_step=global_step)

        return tf.get_default_graph()

    def predict_reward(self, path):
        """Predict the reward for each step in a given path"""
        with self.graph.as_default():
            q_value = self.sess.run(self.q_value, feed_dict={
                self.segment_obs_placeholder: np.asarray([path["obs"]]),
                self.segment_act_placeholder: np.asarray([path["actions"]]),
                K.learning_phase(): False
            })
        return q_value[0]

    def path_callback(self, path, iteration):
        path_length = len(path["obs"])
        self._steps_since_last_training += path_length

        self.agent_logger.log_episode(path)

        # We may be in a new part of the environment, so we take new segments to build comparisons from
        segment = sample_segment_from_path(path, int(self._frames_per_segment))
        if segment:
            self.recent_segments.append(segment)

        # If we need more comparisons, then we build them from our recent segments
        if len(self.comparison_collector) < int(self.label_schedule.n_desired_labels):
            self.comparison_collector.add_segment_pair(
                random.choice(self.recent_segments),
                random.choice(self.recent_segments))

        # Train our predictor every X steps
        if self._steps_since_last_training >= int(self._n_paths_per_predictor_training):
            self.train_predictor()
            self._steps_since_last_training -= self._steps_since_last_training

    def train_predictor(self):
        self.comparison_collector.label_unlabeled_comparisons()

        minibatch_size = min(64, len(self.comparison_collector.labeled_decisive_comparisons))
        labeled_comparisons = random.sample(self.comparison_collector.labeled_decisive_comparisons, minibatch_size)
        left_obs = np.asarray([comp['left']['obs'] for comp in labeled_comparisons])
        left_acts = np.asarray([comp['left']['actions'] for comp in labeled_comparisons])
        right_obs = np.asarray([comp['right']['obs'] for comp in labeled_comparisons])
        right_acts = np.asarray([comp['right']['actions'] for comp in labeled_comparisons])
        labels = np.asarray([comp['label'] for comp in labeled_comparisons])

        with self.graph.as_default():
            _, loss = self.sess.run([self.train_op, self.loss_op], feed_dict={
                self.segment_obs_placeholder: left_obs,
                self.segment_act_placeholder: left_acts,
                self.segment_alt_obs_placeholder: right_obs,
                self.segment_alt_act_placeholder: right_acts,
                self.labels: labels,
                K.learning_phase(): True
            })
            self._write_training_summaries(loss)

    def _write_training_summaries(self, loss):
        self.agent_logger.log_simple("predictor/loss", loss)

        # Calculate correlation between true and predicted reward by running validation on recent episodes
        recent_paths = self.agent_logger.get_recent_paths_with_padding()
<<<<<<< HEAD
        if recent_paths and self.agent_logger.summary_step % 10 == 0:  # Run validation every 10 iters
            validation_obs = np.asarray([path["obs"] for path in recent_paths])
            validation_acts = np.asarray([path["actions"] for path in recent_paths])
            q_value = self.sess.run(self.q_value, feed_dict={
                self.segment_obs_placeholder: validation_obs,
                self.segment_act_placeholder: validation_acts,
                K.learning_phase(): False
            })
            ep_reward_pred = np.sum(q_value, axis=1) + 1e-12  # Avoid dividing by zero
            reward_true = np.asarray([path['original_rewards'] for path in recent_paths])
            ep_reward_true = np.sum(reward_true, axis=1) + 1e-12  # Avoid dividing by zero
=======
        if len(recent_paths) > 1 and self.agent_logger.summary_step % 10 == 0:  # Run validation every 10 iters
            validation_q_states = np.asarray([create_segment_q_states(path) for path in recent_paths])
            q_state_reward_pred = self.sess.run(self.q_state_reward_pred, feed_dict={
                self.segment_placeholder: validation_q_states,
                K.learning_phase(): False
            })
            ep_reward_pred = np.sum(q_state_reward_pred, axis=1)
            q_state_reward_true = np.asarray([path['original_rewards'] for path in recent_paths])
            ep_reward_true = np.sum(q_state_reward_true, axis=1)
            # Try to prevent np.corrcoef from blowing up on data with 0 variance
            ep_reward_pred[0] += 1e-12
            ep_reward_true[0] += 1e-12
>>>>>>> 8d982151
            self.agent_logger.log_simple("predictor/correlations", np.corrcoef(ep_reward_true, ep_reward_pred)[0, 1])

        self.agent_logger.log_simple("labels/desired_labels", self.label_schedule.n_desired_labels)
        self.agent_logger.log_simple("labels/total_comparisons", len(self.comparison_collector))
        self.agent_logger.log_simple(
            "labels/labeled_comparisons", len(self.comparison_collector.labeled_decisive_comparisons))

def main():
    import argparse
    parser = argparse.ArgumentParser()
    parser.add_argument('-e', '--env_id', required=True)
    parser.add_argument('-p', '--predictor', required=True)
    parser.add_argument('-n', '--name', required=True)
    parser.add_argument('-s', '--seed', default=1, type=int)
    parser.add_argument('-w', '--workers', default=4, type=int)
    parser.add_argument('-l', '--n_labels', default=None, type=int)
    parser.add_argument('-L', '--pretrain_labels', default=None, type=int)
    parser.add_argument('-t', '--num_timesteps', default=2e7, type=int)
    parser.add_argument('-a', '--agent', default="ga3c", type=str)
    parser.add_argument('-i', '--pretrain_iters', default=10000, type=int)
    args = parser.parse_args()

    print("Setting things up...")

    env_id = args.env_id
    run_name = "%s/%s-%s" % (env_id, args.name, int(time()))
    summary_writer = make_summary_writer(run_name)

    env = make_with_torque_removed(env_id)

    num_timesteps = int(args.num_timesteps)
    experiment_name = slugify(args.name)

    if args.predictor == "rl":
        predictor = TraditionalRLRewardPredictor(summary_writer)
    else:
        agent_logger = AgentLogger(summary_writer)

        pretrain_labels = args.pretrain_labels if args.pretrain_labels else args.n_labels // 4

        if args.n_labels:
            label_schedule = LabelAnnealer(
                agent_logger,
                final_timesteps=num_timesteps,
                final_labels=args.n_labels,
                pretrain_labels=pretrain_labels)
        else:
            print("No label limit given. We will request one label every few seconds.")
            label_schedule = ConstantLabelSchedule(pretrain_labels=pretrain_labels)

        if args.predictor == "synth":
            comparison_collector = SyntheticComparisonCollector()

        elif args.predictor == "human":
            bucket = os.environ.get('RL_TEACHER_GCS_BUCKET')
            assert bucket and bucket.startswith("gs://"), "env variable RL_TEACHER_GCS_BUCKET must start with gs://"
            comparison_collector = HumanComparisonCollector(env_id, experiment_name=experiment_name)
        else:
            raise ValueError("Bad value for --predictor: %s" % args.predictor)

        predictor = ComparisonRewardPredictor(
            env,
            summary_writer,
            comparison_collector=comparison_collector,
            agent_logger=agent_logger,
            label_schedule=label_schedule,
        )

        print("Starting random rollouts to generate pretraining segments. No learning will take place...")
        pretrain_segments = segments_from_rand_rollout(
            env_id, make_with_torque_removed, n_desired_segments=pretrain_labels * 2,
            clip_length_in_seconds=CLIP_LENGTH, workers=args.workers)

        # Pull in our pretraining segments
        for i in range(pretrain_labels):  # Turn our segments into comparisons
            comparison_collector.add_segment_pair(pretrain_segments[i], pretrain_segments[i + pretrain_labels])

        # Sleep until the human has labeled most of the pretraining comparisons
        while len(comparison_collector.labeled_comparisons) < int(pretrain_labels * 0.75):
            comparison_collector.label_unlabeled_comparisons()
            if args.predictor == "synth":
                print("%s synthetic labels generated... " % (len(comparison_collector.labeled_comparisons)))
            elif args.predictor == "human":
                print("%s/%s comparisons labeled. Please add labels w/ the human-feedback-api. Sleeping... " % (
                    len(comparison_collector.labeled_comparisons), pretrain_labels))
                sleep(5)

        # Start the actual training
        for i in range(args.pretrain_iters):
            predictor.train_predictor()  # Train on pretraining labels
            if i % 100 == 0:
                print("%s/%s predictor pretraining iters... " % (i, args.pretrain_iters))

    # Wrap the predictor to capture videos every so often:
    wrapped_predictor = SegmentVideoRecorder(
        predictor, env, checkpoint_interval=25, save_dir=osp.join('/tmp/rl_teacher_vids', run_name))

    # We use a vanilla agent from openai/baselines that contains a single change that blinds it to the true reward
    # The single changed section is in `rl_teacher/agent/trpo/core.py`
    print("Starting joint training of predictor and agent")
    if args.agent == "ga3c":
        from multiprocessing import Queue
        wrapped_predictor.queue = Queue(100)

        Ga3cConfig.ATARI_GAME = env
        Ga3cConfig.AGENTS = args.workers
        Ga3cConfig.REWARD_MODIFIER = wrapped_predictor
        Ga3cServer().main()
    elif args.agent == "parallel_trpo":
        train_parallel(
            env_id=env_id,
            make_env=make_with_torque_removed,
            predictor=wrapped_predictor,
            summary_writer=summary_writer,
            workers=args.workers,
            runtime=(num_timesteps / 1000),
            max_timesteps_per_episode=get_timesteps_per_episode(env),
            timesteps_per_batch=8000,
            max_kl=0.001,
            seed=args.seed,
        )
    else:
        raise ValueError("%s is not a valid choice for args.agent" % args.agent)

if __name__ == '__main__':
    main()<|MERGE_RESOLUTION|>--- conflicted
+++ resolved
@@ -197,8 +197,7 @@
 
         # Calculate correlation between true and predicted reward by running validation on recent episodes
         recent_paths = self.agent_logger.get_recent_paths_with_padding()
-<<<<<<< HEAD
-        if recent_paths and self.agent_logger.summary_step % 10 == 0:  # Run validation every 10 iters
+        if len(recent_paths) > 1 and self.agent_logger.summary_step % 10 == 0:  # Run validation every 10 iters
             validation_obs = np.asarray([path["obs"] for path in recent_paths])
             validation_acts = np.asarray([path["actions"] for path in recent_paths])
             q_value = self.sess.run(self.q_value, feed_dict={
@@ -206,23 +205,12 @@
                 self.segment_act_placeholder: validation_acts,
                 K.learning_phase(): False
             })
-            ep_reward_pred = np.sum(q_value, axis=1) + 1e-12  # Avoid dividing by zero
+            ep_reward_pred = np.sum(q_value, axis=1)
             reward_true = np.asarray([path['original_rewards'] for path in recent_paths])
-            ep_reward_true = np.sum(reward_true, axis=1) + 1e-12  # Avoid dividing by zero
-=======
-        if len(recent_paths) > 1 and self.agent_logger.summary_step % 10 == 0:  # Run validation every 10 iters
-            validation_q_states = np.asarray([create_segment_q_states(path) for path in recent_paths])
-            q_state_reward_pred = self.sess.run(self.q_state_reward_pred, feed_dict={
-                self.segment_placeholder: validation_q_states,
-                K.learning_phase(): False
-            })
-            ep_reward_pred = np.sum(q_state_reward_pred, axis=1)
-            q_state_reward_true = np.asarray([path['original_rewards'] for path in recent_paths])
-            ep_reward_true = np.sum(q_state_reward_true, axis=1)
+            ep_reward_true = np.sum(reward_true, axis=1)
             # Try to prevent np.corrcoef from blowing up on data with 0 variance
             ep_reward_pred[0] += 1e-12
             ep_reward_true[0] += 1e-12
->>>>>>> 8d982151
             self.agent_logger.log_simple("predictor/correlations", np.corrcoef(ep_reward_true, ep_reward_pred)[0, 1])
 
         self.agent_logger.log_simple("labels/desired_labels", self.label_schedule.n_desired_labels)
