import os
import os.path as osp
import random
from collections import deque
from time import time, sleep

import numpy as np
import tensorflow as tf
from keras import backend as K
<<<<<<< HEAD
from parallel_trpo.train import train_parallel
from ga3c.Server import Server as Ga3cServer
from ga3c.Config import Config as Ga3cConfig
=======
from parallel_trpo.train import train_parallel_trpo
from pposgd_mpi.run_mujoco import train_pposgd_mpi
>>>>>>> c5617f3a

from rl_teacher.comparison_collectors import SyntheticComparisonCollector, HumanComparisonCollector
from rl_teacher.envs import get_timesteps_per_episode
from rl_teacher.envs import make_with_torque_removed
from rl_teacher.label_schedules import LabelAnnealer, ConstantLabelSchedule
from rl_teacher.nn import FullyConnectedMLP
<<<<<<< HEAD
from rl_teacher.video import SegmentVideoRecorder
=======
from rl_teacher.segment_sampling import create_segment_q_states
>>>>>>> c5617f3a
from rl_teacher.segment_sampling import sample_segment_from_path
from rl_teacher.segment_sampling import segments_from_rand_rollout
from rl_teacher.summaries import AgentLogger, make_summary_writer
from rl_teacher.utils import slugify, corrcoef
from rl_teacher.video import SegmentVideoRecorder

CLIP_LENGTH = 1.5

class TraditionalRLRewardPredictor(object):
    """Predictor that always returns the true reward provided by the environment."""

    def __init__(self, summary_writer):
        self.agent_logger = AgentLogger(summary_writer)

    def predict_reward(self, path):
        # self.agent_logger.log_episode(path)  <-- This causes problems for GA3C
        return path["original_rewards"]

<<<<<<< HEAD
class ComparisonRewardPredictor(object):
=======
    def path_callback(self, path):
        pass

class ComparisonRewardPredictor():
>>>>>>> c5617f3a
    """Predictor that trains a model to predict how much reward is contained in a trajectory segment"""

    def __init__(self, env, summary_writer, comparison_collector, agent_logger, label_schedule):
        self.summary_writer = summary_writer
        self.agent_logger = agent_logger
        self.comparison_collector = comparison_collector
        self.label_schedule = label_schedule

        # Set up some bookkeeping
        self.recent_segments = deque(maxlen=200)  # Keep a queue of recently seen segments to pull new comparisons from
        self._frames_per_segment = CLIP_LENGTH * env.fps
        self._steps_since_last_training = 0
        self._n_timesteps_per_predictor_training = 1e2  # How often should we train our predictor?
        self._elapsed_predictor_training_iters = 0

        # Build and initialize our predictor model
        config = tf.ConfigProto(
            device_count={'GPU': 0}
        )
        self.sess = tf.InteractiveSession(config=config)
        self.obs_shape = env.observation_space.shape
        self.discrete_action_space = not hasattr(env.action_space, "shape")
        self.act_shape = (env.action_space.n,) if self.discrete_action_space else env.action_space.shape
        self.graph = self._build_model()
        self.sess.run(tf.global_variables_initializer())

    def _predict_rewards(self, obs_segments, act_segments, network):
        """
        :param obs_segments: tensor with shape = (batch_size, segment_length) + obs_shape
        :param act_segments: tensor with shape = (batch_size, segment_length) + act_shape
        :param network: neural net with .run() that maps obs and act tensors into a (scalar) value tensor
        :return: tensor with shape = (batch_size, segment_length)
        """
        batchsize = tf.shape(obs_segments)[0]
        segment_length = tf.shape(obs_segments)[1]

        # Temporarily chop up segments into individual observations and actions
        obs = tf.reshape(obs_segments, (-1,) + self.obs_shape)
        acts = tf.reshape(act_segments, (-1,) + self.act_shape)

        # Run them through our neural network
        rewards = network.run(obs, acts)

        # Group the rewards back into their segments
        return tf.reshape(rewards, (batchsize, segment_length))

    def _build_model(self):
        """
        Our model takes in path segments with states and actions, and generates Q values.
        These Q values serve as predictions of the true reward.
        We can compare two segments and sum the Q values to get a prediction of a label
        of which segment is better. We then learn the weights for our model by comparing
        these labels with an authority (either a human or synthetic labeler).
        """
        # Set up observation placeholders
        self.segment_obs_placeholder = tf.placeholder(
            dtype=tf.float32, shape=(None, None) + self.obs_shape, name="obs_placeholder")
        self.segment_alt_obs_placeholder = tf.placeholder(
            dtype=tf.float32, shape=(None, None) + self.obs_shape, name="alt_obs_placeholder")

        # Set up action placeholders
        if self.discrete_action_space:
            self.segment_act_placeholder = tf.placeholder(
                dtype=tf.float32, shape=(None, None), name="act_placeholder")
            self.segment_alt_act_placeholder = tf.placeholder(
                dtype=tf.float32, shape=(None, None), name="alt_act_placeholder")
            # Discrete actions need to become one-hot vectors for the model
            segment_act = tf.one_hot(tf.cast(self.segment_act_placeholder, tf.int32), self.act_shape[0])
            segment_alt_act = tf.one_hot(tf.cast(self.segment_alt_act_placeholder, tf.int32), self.act_shape[0])
        else:
            self.segment_act_placeholder = tf.placeholder(
                dtype=tf.float32, shape=(None, None) + self.act_shape, name="act_placeholder")
            self.segment_alt_act_placeholder = tf.placeholder(
                dtype=tf.float32, shape=(None, None) + self.act_shape, name="alt_act_placeholder")
            # Assume the actions are how we want them
            segment_act = self.segment_act_placeholder
            segement_alt_act = self.segment_alt_act_placeholder

        # A vanilla multi-layer perceptron maps a (state, action) pair to a reward (Q-value)
        mlp = FullyConnectedMLP(self.obs_shape, self.act_shape)

        self.q_value = self._predict_rewards(self.segment_obs_placeholder, segment_act, mlp)
        alt_q_value = self._predict_rewards(self.segment_alt_obs_placeholder, segment_alt_act, mlp)

        # We use trajectory segments rather than individual (state, action) pairs because
        # video clips of segments are easier for humans to evaluate
        segment_reward_pred_left = tf.reduce_sum(self.q_value, axis=1)
        segment_reward_pred_right = tf.reduce_sum(alt_q_value, axis=1)
        reward_logits = tf.stack([segment_reward_pred_left, segment_reward_pred_right], axis=1)  # (batch_size, 2)

        self.labels = tf.placeholder(dtype=tf.int32, shape=(None,), name="comparison_labels")

        # delta = 1e-5
        # clipped_comparison_labels = tf.clip_by_value(self.comparison_labels, delta, 1.0-delta)

        data_loss = tf.nn.sparse_softmax_cross_entropy_with_logits(logits=reward_logits, labels=self.labels)

        self.loss_op = tf.reduce_mean(data_loss)

        global_step = tf.Variable(0, name='global_step', trainable=False)
        self.train_op = tf.train.AdamOptimizer().minimize(self.loss_op, global_step=global_step)

        return tf.get_default_graph()

    def predict_reward(self, path):
        """Predict the reward for each step in a given path"""
        with self.graph.as_default():
            q_value = self.sess.run(self.q_value, feed_dict={
                self.segment_obs_placeholder: np.asarray([path["obs"]]),
                self.segment_act_placeholder: np.asarray([path["actions"]]),
                K.learning_phase(): False
            })
        return q_value[0]

    def path_callback(self, path):
        path_length = len(path["obs"])
        self._steps_since_last_training += path_length

        self.agent_logger.log_episode(path)

        # We may be in a new part of the environment, so we take new segments to build comparisons from
        segment = sample_segment_from_path(path, int(self._frames_per_segment))
        if segment:
            self.recent_segments.append(segment)

        # If we need more comparisons, then we build them from our recent segments
        if len(self.comparison_collector) < int(self.label_schedule.n_desired_labels):
            self.comparison_collector.add_segment_pair(
                random.choice(self.recent_segments),
                random.choice(self.recent_segments))

        # Train our predictor every X steps
        if self._steps_since_last_training >= int(self._n_timesteps_per_predictor_training):
            self.train_predictor()
            self._steps_since_last_training -= self._steps_since_last_training

    def train_predictor(self):
        self.comparison_collector.label_unlabeled_comparisons()

        minibatch_size = min(64, len(self.comparison_collector.labeled_decisive_comparisons))
        labeled_comparisons = random.sample(self.comparison_collector.labeled_decisive_comparisons, minibatch_size)
<<<<<<< HEAD
        left_obs = np.asarray([comp['left']['obs'] for comp in labeled_comparisons])
        left_acts = np.asarray([comp['left']['actions'] for comp in labeled_comparisons])
        right_obs = np.asarray([comp['right']['obs'] for comp in labeled_comparisons])
        right_acts = np.asarray([comp['right']['actions'] for comp in labeled_comparisons])
        labels = np.asarray([comp['label'] for comp in labeled_comparisons])

        with self.graph.as_default():
            _, loss = self.sess.run([self.train_op, self.loss_op], feed_dict={
                self.segment_obs_placeholder: left_obs,
                self.segment_act_placeholder: left_acts,
                self.segment_alt_obs_placeholder: right_obs,
                self.segment_alt_act_placeholder: right_acts,
                self.labels: labels,
                K.learning_phase(): True
            })
            self._write_training_summaries(loss)
=======
        left_q_states = np.asarray([comp['left']['q_states'] for comp in labeled_comparisons])
        right_q_states = np.asarray([comp['right']['q_states'] for comp in labeled_comparisons])

        _, loss = self.sess.run([self.train_op, self.loss_op], feed_dict={
            self.segment_placeholder: left_q_states,
            self.segment_alt_placeholder: right_q_states,
            self.labels: np.asarray([comp['label'] for comp in labeled_comparisons]),
            K.learning_phase(): True
        })
        self._elapsed_predictor_training_iters += 1
        self._write_training_summaries(loss)
>>>>>>> c5617f3a

    def _write_training_summaries(self, loss):
        self.agent_logger.log_simple("predictor/loss", loss)

        # Calculate correlation between true and predicted reward by running validation on recent episodes
        recent_paths = self.agent_logger.get_recent_paths_with_padding()
        if len(recent_paths) > 1 and self.agent_logger.summary_step % 10 == 0:  # Run validation every 10 iters
<<<<<<< HEAD
            validation_obs = np.asarray([path["obs"] for path in recent_paths])
            validation_acts = np.asarray([path["actions"] for path in recent_paths])
            q_value = self.sess.run(self.q_value, feed_dict={
                self.segment_obs_placeholder: validation_obs,
                self.segment_act_placeholder: validation_acts,
                K.learning_phase(): False
            })
            ep_reward_pred = np.sum(q_value, axis=1)
            reward_true = np.asarray([path['original_rewards'] for path in recent_paths])
            ep_reward_true = np.sum(reward_true, axis=1)
            # Try to prevent np.corrcoef from blowing up on data with 0 variance
            ep_reward_pred[0] += 1e-12
            ep_reward_true[0] += 1e-12
            self.agent_logger.log_simple("predictor/correlations", np.corrcoef(ep_reward_true, ep_reward_pred)[0, 1])
=======
            validation_q_states = np.asarray([create_segment_q_states(path) for path in recent_paths])
            q_state_reward_pred = self.sess.run(self.q_state_reward_pred, feed_dict={
                self.segment_placeholder: validation_q_states,
                K.learning_phase(): False
            })
            ep_reward_pred = np.sum(q_state_reward_pred, axis=1)
            q_state_reward_true = np.asarray([path['original_rewards'] for path in recent_paths])
            ep_reward_true = np.sum(q_state_reward_true, axis=1)
            self.agent_logger.log_simple("predictor/correlations", corrcoef(ep_reward_true, ep_reward_pred))
>>>>>>> c5617f3a

        self.agent_logger.log_simple("predictor/num_training_iters", self._elapsed_predictor_training_iters)
        self.agent_logger.log_simple("labels/desired_labels", self.label_schedule.n_desired_labels)
        self.agent_logger.log_simple("labels/total_comparisons", len(self.comparison_collector))
        self.agent_logger.log_simple(
            "labels/labeled_comparisons", len(self.comparison_collector.labeled_decisive_comparisons))

def main():
    import argparse
    parser = argparse.ArgumentParser()
    parser.add_argument('-e', '--env_id', required=True)
    parser.add_argument('-p', '--predictor', required=True)
    parser.add_argument('-n', '--name', required=True)
    parser.add_argument('-s', '--seed', default=1, type=int)
    parser.add_argument('-w', '--workers', default=4, type=int)
    parser.add_argument('-l', '--n_labels', default=None, type=int)
    parser.add_argument('-L', '--pretrain_labels', default=None, type=int)
<<<<<<< HEAD
    parser.add_argument('-t', '--num_timesteps', default=2e7, type=int)
    parser.add_argument('-a', '--agent', default="ga3c", type=str)
=======
    parser.add_argument('-t', '--num_timesteps', default=5e6, type=int)
    parser.add_argument('-a', '--agent', default="parallel_trpo", type=str)
>>>>>>> c5617f3a
    parser.add_argument('-i', '--pretrain_iters', default=10000, type=int)
    parser.add_argument('-V', '--no_videos', action="store_true")
    args = parser.parse_args()

    print("Setting things up...")

    env_id = args.env_id
    run_name = "%s/%s-%s" % (env_id, args.name, int(time()))
    summary_writer = make_summary_writer(run_name)

    env = make_with_torque_removed(env_id)

    num_timesteps = int(args.num_timesteps)
    experiment_name = slugify(args.name)

    if args.predictor == "rl":
        predictor = TraditionalRLRewardPredictor(summary_writer)
    else:
        agent_logger = AgentLogger(summary_writer)

        pretrain_labels = args.pretrain_labels if args.pretrain_labels else args.n_labels // 4

        if args.n_labels:
            label_schedule = LabelAnnealer(
                agent_logger,
                final_timesteps=num_timesteps,
                final_labels=args.n_labels,
                pretrain_labels=pretrain_labels)
        else:
            print("No label limit given. We will request one label every few seconds.")
            label_schedule = ConstantLabelSchedule(pretrain_labels=pretrain_labels)

        if args.predictor == "synth":
            comparison_collector = SyntheticComparisonCollector()

        elif args.predictor == "human":
            bucket = os.environ.get('RL_TEACHER_GCS_BUCKET')
            assert bucket and bucket.startswith("gs://"), "env variable RL_TEACHER_GCS_BUCKET must start with gs://"
            comparison_collector = HumanComparisonCollector(env_id, experiment_name=experiment_name)
        else:
            raise ValueError("Bad value for --predictor: %s" % args.predictor)

        predictor = ComparisonRewardPredictor(
            env,
            summary_writer,
            comparison_collector=comparison_collector,
            agent_logger=agent_logger,
            label_schedule=label_schedule,
        )

        print("Starting random rollouts to generate pretraining segments. No learning will take place...")
<<<<<<< HEAD
        pretrain_segments = segments_from_rand_rollout(
            env_id, make_with_torque_removed, n_desired_segments=pretrain_labels * 2,
            clip_length_in_seconds=CLIP_LENGTH, workers=args.workers)

        # Pull in our pretraining segments
        for i in range(pretrain_labels):  # Turn our segments into comparisons
=======
        pretrain_segments = segments_from_rand_rollout(env_id, make_with_torque_removed,
            n_desired_segments=pretrain_labels * 2, clip_length_in_seconds=CLIP_LENGTH)
        for i in range(pretrain_labels):  # Turn our random segments into comparisons
>>>>>>> c5617f3a
            comparison_collector.add_segment_pair(pretrain_segments[i], pretrain_segments[i + pretrain_labels])

        # Sleep until the human has labeled most of the pretraining comparisons
        while len(comparison_collector.labeled_comparisons) < int(pretrain_labels * 0.75):
            comparison_collector.label_unlabeled_comparisons()
            if args.predictor == "synth":
                print("%s synthetic labels generated... " % (len(comparison_collector.labeled_comparisons)))
            elif args.predictor == "human":
                print("%s/%s comparisons labeled. Please add labels w/ the human-feedback-api. Sleeping... " % (
                    len(comparison_collector.labeled_comparisons), pretrain_labels))
                sleep(5)

        # Start the actual training
        for i in range(args.pretrain_iters):
            predictor.train_predictor()  # Train on pretraining labels
            if i % 100 == 0:
                print("%s/%s predictor pretraining iters... " % (i, args.pretrain_iters))

    # Wrap the predictor to capture videos every so often:
<<<<<<< HEAD
    wrapped_predictor = SegmentVideoRecorder(
        predictor, env, checkpoint_interval=25, save_dir=osp.join('/tmp/rl_teacher_vids', run_name))
=======
    if not args.no_videos:
        predictor = SegmentVideoRecorder(predictor, env, save_dir=osp.join('/tmp/rl_teacher_vids', run_name))
>>>>>>> c5617f3a

    # We use a vanilla agent from openai/baselines that contains a single change that blinds it to the true reward
    # The single changed section is in `rl_teacher/agent/trpo/core.py`
    print("Starting joint training of predictor and agent")
<<<<<<< HEAD
    if args.agent == "ga3c":
        from multiprocessing import Queue
        wrapped_predictor.queue = Queue(100)

        Ga3cConfig.ATARI_GAME = env
        Ga3cConfig.AGENTS = args.workers
        Ga3cConfig.REWARD_MODIFIER = wrapped_predictor
        Ga3cServer().main()
    elif args.agent == "parallel_trpo":
        train_parallel(
=======
    if args.agent == "parallel_trpo":
        train_parallel_trpo(
>>>>>>> c5617f3a
            env_id=env_id,
            make_env=make_with_torque_removed,
            predictor=predictor,
            summary_writer=summary_writer,
            workers=args.workers,
            runtime=(num_timesteps / 1000),
            max_timesteps_per_episode=get_timesteps_per_episode(env),
            timesteps_per_batch=8000,
            max_kl=0.001,
            seed=args.seed,
        )
    elif args.agent == "pposgd_mpi":
        def make_env():
            return make_with_torque_removed(env_id)

        train_pposgd_mpi(make_env, num_timesteps=num_timesteps, seed=args.seed, predictor=predictor)
    else:
        raise ValueError("%s is not a valid choice for args.agent" % args.agent)

if __name__ == '__main__':
    main()<|MERGE_RESOLUTION|>--- conflicted
+++ resolved
@@ -7,25 +7,17 @@
 import numpy as np
 import tensorflow as tf
 from keras import backend as K
-<<<<<<< HEAD
-from parallel_trpo.train import train_parallel
+from parallel_trpo.train import train_parallel_trpo
+from pposgd_mpi.run_mujoco import train_pposgd_mpi
 from ga3c.Server import Server as Ga3cServer
 from ga3c.Config import Config as Ga3cConfig
-=======
-from parallel_trpo.train import train_parallel_trpo
-from pposgd_mpi.run_mujoco import train_pposgd_mpi
->>>>>>> c5617f3a
 
 from rl_teacher.comparison_collectors import SyntheticComparisonCollector, HumanComparisonCollector
 from rl_teacher.envs import get_timesteps_per_episode
 from rl_teacher.envs import make_with_torque_removed
 from rl_teacher.label_schedules import LabelAnnealer, ConstantLabelSchedule
 from rl_teacher.nn import FullyConnectedMLP
-<<<<<<< HEAD
 from rl_teacher.video import SegmentVideoRecorder
-=======
-from rl_teacher.segment_sampling import create_segment_q_states
->>>>>>> c5617f3a
 from rl_teacher.segment_sampling import sample_segment_from_path
 from rl_teacher.segment_sampling import segments_from_rand_rollout
 from rl_teacher.summaries import AgentLogger, make_summary_writer
@@ -44,14 +36,10 @@
         # self.agent_logger.log_episode(path)  <-- This causes problems for GA3C
         return path["original_rewards"]
 
-<<<<<<< HEAD
-class ComparisonRewardPredictor(object):
-=======
     def path_callback(self, path):
         pass
 
 class ComparisonRewardPredictor():
->>>>>>> c5617f3a
     """Predictor that trains a model to predict how much reward is contained in a trajectory segment"""
 
     def __init__(self, env, summary_writer, comparison_collector, agent_logger, label_schedule):
@@ -193,7 +181,6 @@
 
         minibatch_size = min(64, len(self.comparison_collector.labeled_decisive_comparisons))
         labeled_comparisons = random.sample(self.comparison_collector.labeled_decisive_comparisons, minibatch_size)
-<<<<<<< HEAD
         left_obs = np.asarray([comp['left']['obs'] for comp in labeled_comparisons])
         left_acts = np.asarray([comp['left']['actions'] for comp in labeled_comparisons])
         right_obs = np.asarray([comp['right']['obs'] for comp in labeled_comparisons])
@@ -209,20 +196,8 @@
                 self.labels: labels,
                 K.learning_phase(): True
             })
+            self._elapsed_predictor_training_iters += 1
             self._write_training_summaries(loss)
-=======
-        left_q_states = np.asarray([comp['left']['q_states'] for comp in labeled_comparisons])
-        right_q_states = np.asarray([comp['right']['q_states'] for comp in labeled_comparisons])
-
-        _, loss = self.sess.run([self.train_op, self.loss_op], feed_dict={
-            self.segment_placeholder: left_q_states,
-            self.segment_alt_placeholder: right_q_states,
-            self.labels: np.asarray([comp['label'] for comp in labeled_comparisons]),
-            K.learning_phase(): True
-        })
-        self._elapsed_predictor_training_iters += 1
-        self._write_training_summaries(loss)
->>>>>>> c5617f3a
 
     def _write_training_summaries(self, loss):
         self.agent_logger.log_simple("predictor/loss", loss)
@@ -230,7 +205,6 @@
         # Calculate correlation between true and predicted reward by running validation on recent episodes
         recent_paths = self.agent_logger.get_recent_paths_with_padding()
         if len(recent_paths) > 1 and self.agent_logger.summary_step % 10 == 0:  # Run validation every 10 iters
-<<<<<<< HEAD
             validation_obs = np.asarray([path["obs"] for path in recent_paths])
             validation_acts = np.asarray([path["actions"] for path in recent_paths])
             q_value = self.sess.run(self.q_value, feed_dict={
@@ -241,21 +215,7 @@
             ep_reward_pred = np.sum(q_value, axis=1)
             reward_true = np.asarray([path['original_rewards'] for path in recent_paths])
             ep_reward_true = np.sum(reward_true, axis=1)
-            # Try to prevent np.corrcoef from blowing up on data with 0 variance
-            ep_reward_pred[0] += 1e-12
-            ep_reward_true[0] += 1e-12
-            self.agent_logger.log_simple("predictor/correlations", np.corrcoef(ep_reward_true, ep_reward_pred)[0, 1])
-=======
-            validation_q_states = np.asarray([create_segment_q_states(path) for path in recent_paths])
-            q_state_reward_pred = self.sess.run(self.q_state_reward_pred, feed_dict={
-                self.segment_placeholder: validation_q_states,
-                K.learning_phase(): False
-            })
-            ep_reward_pred = np.sum(q_state_reward_pred, axis=1)
-            q_state_reward_true = np.asarray([path['original_rewards'] for path in recent_paths])
-            ep_reward_true = np.sum(q_state_reward_true, axis=1)
             self.agent_logger.log_simple("predictor/correlations", corrcoef(ep_reward_true, ep_reward_pred))
->>>>>>> c5617f3a
 
         self.agent_logger.log_simple("predictor/num_training_iters", self._elapsed_predictor_training_iters)
         self.agent_logger.log_simple("labels/desired_labels", self.label_schedule.n_desired_labels)
@@ -273,13 +233,8 @@
     parser.add_argument('-w', '--workers', default=4, type=int)
     parser.add_argument('-l', '--n_labels', default=None, type=int)
     parser.add_argument('-L', '--pretrain_labels', default=None, type=int)
-<<<<<<< HEAD
-    parser.add_argument('-t', '--num_timesteps', default=2e7, type=int)
+    parser.add_argument('-t', '--num_timesteps', default=5e6, type=int)
     parser.add_argument('-a', '--agent', default="ga3c", type=str)
-=======
-    parser.add_argument('-t', '--num_timesteps', default=5e6, type=int)
-    parser.add_argument('-a', '--agent', default="parallel_trpo", type=str)
->>>>>>> c5617f3a
     parser.add_argument('-i', '--pretrain_iters', default=10000, type=int)
     parser.add_argument('-V', '--no_videos', action="store_true")
     args = parser.parse_args()
@@ -331,18 +286,12 @@
         )
 
         print("Starting random rollouts to generate pretraining segments. No learning will take place...")
-<<<<<<< HEAD
         pretrain_segments = segments_from_rand_rollout(
             env_id, make_with_torque_removed, n_desired_segments=pretrain_labels * 2,
             clip_length_in_seconds=CLIP_LENGTH, workers=args.workers)
 
         # Pull in our pretraining segments
         for i in range(pretrain_labels):  # Turn our segments into comparisons
-=======
-        pretrain_segments = segments_from_rand_rollout(env_id, make_with_torque_removed,
-            n_desired_segments=pretrain_labels * 2, clip_length_in_seconds=CLIP_LENGTH)
-        for i in range(pretrain_labels):  # Turn our random segments into comparisons
->>>>>>> c5617f3a
             comparison_collector.add_segment_pair(pretrain_segments[i], pretrain_segments[i + pretrain_labels])
 
         # Sleep until the human has labeled most of the pretraining comparisons
@@ -362,18 +311,12 @@
                 print("%s/%s predictor pretraining iters... " % (i, args.pretrain_iters))
 
     # Wrap the predictor to capture videos every so often:
-<<<<<<< HEAD
-    wrapped_predictor = SegmentVideoRecorder(
-        predictor, env, checkpoint_interval=25, save_dir=osp.join('/tmp/rl_teacher_vids', run_name))
-=======
     if not args.no_videos:
         predictor = SegmentVideoRecorder(predictor, env, save_dir=osp.join('/tmp/rl_teacher_vids', run_name))
->>>>>>> c5617f3a
 
     # We use a vanilla agent from openai/baselines that contains a single change that blinds it to the true reward
     # The single changed section is in `rl_teacher/agent/trpo/core.py`
     print("Starting joint training of predictor and agent")
-<<<<<<< HEAD
     if args.agent == "ga3c":
         from multiprocessing import Queue
         wrapped_predictor.queue = Queue(100)
@@ -383,11 +326,7 @@
         Ga3cConfig.REWARD_MODIFIER = wrapped_predictor
         Ga3cServer().main()
     elif args.agent == "parallel_trpo":
-        train_parallel(
-=======
-    if args.agent == "parallel_trpo":
         train_parallel_trpo(
->>>>>>> c5617f3a
             env_id=env_id,
             make_env=make_with_torque_removed,
             predictor=predictor,
